# ! /usr/bin/python
# -*- coding: utf-8 -*-

# Copyright 2019 NVIDIA. All Rights Reserved.
#
# Licensed under the Apache License, Version 2.0 (the "License");
# you may not use this file except in compliance with the License.
# You may obtain a copy of the License at
#
#     http://www.apache.org/licenses/LICENSE-2.0
#
# Unless required by applicable law or agreed to in writing, software
# distributed under the License is distributed on an "AS IS" BASIS,
# WITHOUT WARRANTIES OR CONDITIONS OF ANY KIND, either express or implied.
# See the License for the specific language governing permissions and
# limitations under the License.
# =============================================================================

import unittest

import nemo

logging = nemo.logging


class NeMoUnitTest(unittest.TestCase):
    def setUp(self) -> None:
<<<<<<< HEAD
        nemo.core.neural_factory.NeuralModuleFactory.reset_default_factory()
        logging.info("---------------------------------------------------------")
        logging.info(self._testMethodName)
        logging.info("---------------------------------------------------------")
=======
        """ Default setup - instantiates Neural Factory. """
        # Initialize the default Neural Factory - on GPU.
        self.nf = nemo.core.NeuralModuleFactory(placement=nemo.core.DeviceType.GPU)
        # Reset loggers.
        self.nf._exp_manager.reset_loggers()

        # Print standard header.
        nemo.logging.info("-" * 20 + " " + self._testMethodName + " " + "-" * 20)
>>>>>>> db7a89d6
<|MERGE_RESOLUTION|>--- conflicted
+++ resolved
@@ -25,12 +25,6 @@
 
 class NeMoUnitTest(unittest.TestCase):
     def setUp(self) -> None:
-<<<<<<< HEAD
-        nemo.core.neural_factory.NeuralModuleFactory.reset_default_factory()
-        logging.info("---------------------------------------------------------")
-        logging.info(self._testMethodName)
-        logging.info("---------------------------------------------------------")
-=======
         """ Default setup - instantiates Neural Factory. """
         # Initialize the default Neural Factory - on GPU.
         self.nf = nemo.core.NeuralModuleFactory(placement=nemo.core.DeviceType.GPU)
@@ -38,5 +32,4 @@
         self.nf._exp_manager.reset_loggers()
 
         # Print standard header.
-        nemo.logging.info("-" * 20 + " " + self._testMethodName + " " + "-" * 20)
->>>>>>> db7a89d6
+        logging.info("-" * 20 + " " + self._testMethodName + " " + "-" * 20)