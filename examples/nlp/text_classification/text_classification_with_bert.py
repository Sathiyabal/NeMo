--- conflicted
+++ resolved
@@ -36,11 +36,7 @@
     choices=nemo_nlp.nm.trainables.get_bert_models_list(),
 )
 parser.add_argument("--bert_checkpoint", default=None, type=str)
-<<<<<<< HEAD
 parser.add_argument("--bert_config", default=None, type=str, help="Path to bert config file in json format")
-=======
-parser.add_argument("--bert_config", default=None, type=str)
->>>>>>> a22d3258
 parser.add_argument(
     "--tokenizer",
     default="nemobert",
@@ -48,28 +44,21 @@
     choices=["nemobert", "sentencepiece"],
     help="tokenizer to use, only relevant when using custom pretrained checkpoint.",
 )
-<<<<<<< HEAD
 parser.add_argument(
     "--vocab_file", default=None, help="Path to the vocab file. Required for pretrained Megatron models"
 )
-=======
-parser.add_argument("--vocab_file", default=None, help="Path to the vocab file.")
->>>>>>> a22d3258
 parser.add_argument(
     "--tokenizer_model",
     default=None,
     type=str,
     help="Path to pretrained tokenizer model, only used if --tokenizer is sentencepiece",
 )
-<<<<<<< HEAD
 parser.add_argument(
     "--do_lower_case",
     action='store_true',
     help="Whether to lower case the input text. True for uncased models, False for cased models. "
-    + "For tokenizer only applicable when tokenizer is build with vocab file",
-)
-=======
->>>>>>> a22d3258
+    + "For tokenizer only applicable when tokenizer is build with vocab file.",
+)
 parser.add_argument("--batch_size", default=32, type=int)
 parser.add_argument("--max_seq_length", default=36, type=int)
 parser.add_argument("--num_gpus", default=1, type=int)
@@ -88,17 +77,11 @@
     "--use_cache", action='store_true', help="When specified loads and stores cache preprocessed data."
 )
 parser.add_argument("--train_file_prefix", default='train', type=str)
-<<<<<<< HEAD
-parser.add_argument("--eval_file_prefix", default='test', type=str)
-=======
 parser.add_argument("--eval_file_prefix", default='dev', type=str)
-parser.add_argument("--do_lower_case", action='store_true')
->>>>>>> a22d3258
 parser.add_argument("--class_balancing", default="None", type=str, choices=["None", "weighted_loss"])
 parser.add_argument(
     "--no_shuffle_data", action='store_false', dest="shuffle_data", help="Shuffle is enabled by default."
 )
-
 parser.add_argument("--save_epoch_freq", default=1, type=int)
 parser.add_argument("--save_step_freq", default=-1, type=int)
 parser.add_argument('--loss_step_freq', default=25, type=int, help='Frequency of printing loss')
@@ -138,17 +121,6 @@
 
 hidden_size = model.hidden_size
 
-<<<<<<< HEAD
-=======
-tokenizer = nemo.collections.nlp.data.tokenizers.get_tokenizer(
-    tokenizer_name=args.tokenizer,
-    pretrained_model_name=args.pretrained_model_name,
-    tokenizer_model=args.tokenizer_model,
-    vocab_file=args.vocab_file,
-    do_lower_case=args.do_lower_case,
-)
-
->>>>>>> a22d3258
 data_desc = TextClassificationDataDesc(data_dir=args.data_dir, modes=[args.train_file_prefix, args.eval_file_prefix])
 
 # Create sentence classification loss on top
