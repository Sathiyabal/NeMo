--- conflicted
+++ resolved
@@ -46,7 +46,6 @@
     help="The output directory where the model prediction and checkpoints will be written.",
 )
 parser.add_argument("--no_time_to_log_dir", action="store_true", help="whether to add time to work_dir or not")
-parser.add_argument("--batch_size", default=8, type=int)
 parser.add_argument("--num_gpus", default=1, type=int)
 parser.add_argument("--num_epochs", default=5, type=int)
 parser.add_argument("--amp_opt_level", default="O0", type=str, choices=["O0", "O1", "O2"])
@@ -62,6 +61,7 @@
     type=int,
     help="Frequency of saving checkpoint '-1' - step checkpoint won't be saved",
 )
+parser.add_argument("--eval_step_freq", default=100, type=int, help="Frequency of evaluation")
 parser.add_argument("--loss_step_freq", default=250, type=int, help="Frequency of printing loss")
 parser.add_argument("--use_weighted_loss", action='store_true', help="Flag to indicate whether to use weighted loss")
 
@@ -84,27 +84,9 @@
 parser.add_argument("--none_label", default='O', type=str)
 parser.add_argument("--mode", default='train_eval', choices=["train_eval", "train"], type=str)
 parser.add_argument("--no_shuffle_data", action='store_false', dest="shuffle_data")
-<<<<<<< HEAD
 parser.add_argument("--use_cache", action='store_true', help="Whether to cache preprocessed data")
-=======
-parser.add_argument("--no_time_to_log_dir", action="store_true", help="whether to add time to work_dir or not")
+parser.add_argument("--batch_size", default=8, type=int, help="Batch size")
 parser.add_argument("--batches_per_step", default=1, type=int, help="Number of iterations per step.")
-parser.add_argument(
-    "--pretrained_model_name",
-    default="bert-base-uncased",
-    type=str,
-    help="Name of the pre-trained model",
-    choices=nemo_nlp.nm.trainables.get_bert_models_list(),
-)
-parser.add_argument("--bert_checkpoint", default=None, type=str)
-parser.add_argument("--bert_config", default=None, type=str, help="Path to bert config file in json format")
-parser.add_argument(
-    "--tokenizer_model",
-    default=None,
-    type=str,
-    help="Path to pretrained tokenizer model, only used if --tokenizer is sentencepiece",
-)
->>>>>>> a22d3258
 parser.add_argument(
     "--tokenizer",
     default="nemobert",
@@ -112,8 +94,6 @@
     choices=["nemobert", "sentencepiece"],
     help="tokenizer to use, only relevant when using custom pretrained checkpoint.",
 )
-parser.add_argument("--vocab_file", default=None, help="Path to the vocab file.")
-parser.add_argument("--do_lower_case", action='store_true')
 parser.add_argument(
     "--vocab_file", default=None, help="Path to the vocab file. Required for pretrained Megatron models"
 )
@@ -138,14 +118,9 @@
     help="Name of the pre-trained model",
     choices=nemo_nlp.nm.trainables.get_bert_models_list(),
 )
-<<<<<<< HEAD
-parser.add_argument("--bert_checkpoint", default=None, type=str)
+parser.add_argument("--bert_checkpoint", default=None, type=str, help="Path to bert pretrained  checkpoint")
 parser.add_argument("--bert_config", default=None, type=str, help="Path to bert config file in json format")
-=======
-parser.add_argument("--loss_step_freq", default=250, type=int, help="Frequency of printing loss")
-parser.add_argument("--eval_step_freq", default=100, type=int, help="Frequency of evaluation")
-parser.add_argument("--use_weighted_loss", action='store_true', help="Flag to indicate whether to use weighted loss")
->>>>>>> a22d3258
+
 
 args = parser.parse_args()
 logging.info(args)
