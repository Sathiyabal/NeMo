numpy>=1.18.2
onnx
onnxruntime
pandas
python-dateutil
tensorboardX
tensorboard
torch
torchvision
wget
wrapt
ruamel.yaml
<<<<<<< HEAD
scikit-learn
=======
sklearn
scipy
>>>>>>> 91277972
<|MERGE_RESOLUTION|>--- conflicted
+++ resolved
@@ -10,9 +10,5 @@
 wget
 wrapt
 ruamel.yaml
-<<<<<<< HEAD
 scikit-learn
-=======
-sklearn
 scipy
->>>>>>> 91277972
